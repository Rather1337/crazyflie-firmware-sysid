--- conflicted
+++ resolved
@@ -48,19 +48,13 @@
 // Update this value with the mass of your specific setup if different.
 #define CF_MASS 0.0393f  // kg
 // Thrust coefficients
-<<<<<<< HEAD
 #define VMOTOR2THRUST0  -0.03293241334494161f
 #define VMOTOR2THRUST1  0.07584356745299924f
 #define VMOTOR2THRUST2  -0.01727777590915039f
 #define VMOTOR2THRUST3  0.005432709913908448f
 #define THRUST_MIN      0.03f
 #define THRUST_MAX      0.18f
-#define THRUST2TORQUE   0.005964552f // TODO, value is for the cf2 legacy
-=======
-#define THRUST_MIN      0.03f // TODO, value is for the thrust upgrade kit
-#define THRUST_MAX      0.1625f // TODO, value is for the thrust upgrade kit
 #define THRUST2TORQUE   0.004899994f
->>>>>>> c9466a1d
 
 // Default PID gains
 #define PID_ROLL_RATE_KP 200.0
